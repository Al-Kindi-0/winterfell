--- conflicted
+++ resolved
@@ -5,12 +5,7 @@
 
 //! An implementation of a 64-bit STARK-friendly prime field with modulus $2^{64} - 2^{32} + 1$
 //! using Montgomery representation.
-<<<<<<< HEAD
 //! Our implementation follows https://eprint.iacr.org/2022/274.pdf and is constant-time. 
-=======
-//! Our implementation follows https://eprint.iacr.org/2022/274.pdf and is constant-time except
-//! for the mont_red_var() function.
->>>>>>> 06096641
 //!
 //! This field supports very fast modular arithmetic and has a number of other attractive
 //! properties, including:
@@ -65,7 +60,6 @@
         Self(mont_red_cst((value as u128) * (R2 as u128)))
     }
 
-<<<<<<< HEAD
     /// Returns a new field element from the provided 'value'. Assumes that 'value' is already
     /// in canonical Montgomery form.
     pub const fn from_mont(value: u64) -> BaseElement {
@@ -75,17 +69,6 @@
     /// Returns the non-canonical u64 inner value. 
     pub const fn inner(&self) -> u64{
         self.0
-=======
-    /// Returns the non-canonical u64 inner value. 
-    pub const fn inner(&self) -> u64{
-        self.0
-    }
-
-    /// Returns a new field element from the provided 'value'. Assumes that 'value' is already
-    /// in canonical Montgomery form.
-    pub const fn new_unsafe(value: u64) -> BaseElement {
-        BaseElement(value)
->>>>>>> 06096641
     }
 }
 
@@ -560,11 +543,7 @@
 
 /// Montgomery reduction (variable time)
 #[inline(always)]
-<<<<<<< HEAD
 const fn mont_red_var(x: u128) -> u64 {
-=======
-pub const fn mont_red_var(x: u128) -> u64 {
->>>>>>> 06096641
     const NPRIME: u64 = 4294967297;
     let q = (((x as u64) as u128) * (NPRIME as u128)) as u64;
     let m = (q as u128) * (M as u128);
@@ -578,11 +557,7 @@
 
 /// Montgomery reduction (constant time)
 #[inline(always)]
-<<<<<<< HEAD
 const fn mont_red_cst(x: u128) -> u64 {
-=======
-pub const fn mont_red_cst(x: u128) -> u64 {
->>>>>>> 06096641
     // See reference above for a description of the following implementation.
     let xl = x as u64;
     let xh = (x >> 64) as u64;
