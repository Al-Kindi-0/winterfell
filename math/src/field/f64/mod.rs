--- conflicted
+++ resolved
@@ -5,11 +5,7 @@
 
 //! An implementation of a 64-bit STARK-friendly prime field with modulus $2^{64} - 2^{32} + 1$
 //! using Montgomery representation.
-<<<<<<< HEAD
-//! Our implementation follows https://eprint.iacr.org/2022/274.pdf and is constant-time.
-=======
 //! Our implementation follows https://eprint.iacr.org/2022/274.pdf and is constant-time. 
->>>>>>> 362ab2b0
 //!
 //! This field supports very fast modular arithmetic and has a number of other attractive
 //! properties, including:
