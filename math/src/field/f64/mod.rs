// Copyright (c) Facebook, Inc. and its affiliates.
//
// This source code is licensed under the MIT license found in the
// LICENSE file in the root directory of this source tree.

//! An implementation of a 64-bit STARK-friendly prime field with modulus $2^{64} - 2^{32} + 1$
//! using Montgomery representation.
<<<<<<< HEAD
//! Our implementation follows https://eprint.iacr.org/2022/274.pdf and is constant-time.
=======
//! Our implementation follows https://eprint.iacr.org/2022/274.pdf and is constant-time. 
>>>>>>> e04be387
//!
//! This field supports very fast modular arithmetic and has a number of other attractive
//! properties, including:
//! * Multiplication of two 32-bit values does not overflow field modulus.
//! * Field arithmetic in this field can be implemented using a few 32-bit addition, subtractions,
//!   and shifts.
//! * $8$ is the 64th root of unity which opens up potential for optimized FFT implementations.

use super::{ExtensibleField, FieldElement, StarkField};
use core::{
    convert::{TryFrom, TryInto},
    fmt::{Debug, Display, Formatter},
    mem,
    ops::{Add, AddAssign, Div, DivAssign, Mul, MulAssign, Neg, Sub, SubAssign},
    slice,
};
use utils::{
    collections::Vec, string::ToString, AsBytes, ByteReader, ByteWriter, Deserializable,
    DeserializationError, Randomizable, Serializable,
};

#[cfg(test)]
mod tests;

// CONSTANTS
// ================================================================================================

/// Field modulus = 2^64 - 2^32 + 1
const M: u64 = 0xFFFFFFFF00000001;

/// 2^128 mod M; this is used for conversion of elements into Montgomery representation.
const R2: u64 = 0xFFFFFFFE00000001;

/// 2^32 root of unity
const G: u64 = 1753635133440165772;

/// Number of bytes needed to represent field element
const ELEMENT_BYTES: usize = core::mem::size_of::<u64>();

// FIELD ELEMENT
// ================================================================================================

/// Represents base field element in the field.
///
/// Internal values are stored in the range [0, 2^64). The backing type is `u64`.
#[derive(Copy, Clone, Debug, Default)]
pub struct BaseElement(u64);
impl BaseElement {
    /// Creates a new field element from the provided `value`; the value is converted into
    /// Montgomery representation.
    pub const fn new(value: u64) -> BaseElement {
        Self(mont_red_cst((value as u128) * (R2 as u128)))
    }

    /// Returns a new field element from the provided 'value'. Assumes that 'value' is already
    /// in canonical Montgomery form.
    pub const fn from_mont(value: u64) -> BaseElement {
        BaseElement(value)
    }

<<<<<<< HEAD
    /// Returns the non-canonical u64 inner value.
    pub const fn inner(&self) -> u64 {
=======
    /// Returns the non-canonical u64 inner value. 
    pub const fn inner(&self) -> u64{
>>>>>>> e04be387
        self.0
    }
}

impl FieldElement for BaseElement {
    type PositiveInteger = u64;
    type BaseField = Self;

    const ZERO: Self = Self::new(0);
    const ONE: Self = Self::new(1);

    const ELEMENT_BYTES: usize = ELEMENT_BYTES;
    const IS_CANONICAL: bool = false;
    
    #[inline]
    fn double(self) -> Self {
        let ret = (self.0 as u128) << 1;
        let (result, over) = (ret as u64, (ret >> 64) as u64);
        Self(result.wrapping_sub(M * (over as u64)))
    }

<<<<<<< HEAD
    #[inline]
=======
    #[inline(always)]
>>>>>>> e04be387
    fn exp(self, power: Self::PositiveInteger) -> Self {
        let mut b = self;

        if power == 0 {
            return Self::ONE;
        } else if b == Self::ZERO {
            return Self::ZERO;
        }

        let mut r = if power & 1 == 1 { b } else { Self::ONE };
        for i in 1..64 - power.leading_zeros() {
            b = b.square();
            if (power >> i) & 1 == 1 {
                r *= b;
            }
        }
        r
    }

    #[inline]
    #[allow(clippy::many_single_char_names)]
    fn inv(self) -> Self {
        // compute base^(M - 2) using 72 multiplications
        // M - 2 = 0b1111111111111111111111111111111011111111111111111111111111111111

        // compute base^11
        let t2 = self.square() * self;

        // compute base^111
        let t3 = t2.square() * self;

        // compute base^111111 (6 ones)
        let t6 = exp_acc::<3>(t3, t3);

        // compute base^111111111111 (12 ones)
        let t12 = exp_acc::<6>(t6, t6);

        // compute base^111111111111111111111111 (24 ones)
        let t24 = exp_acc::<12>(t12, t12);

        // compute base^1111111111111111111111111111111 (31 ones)
        let t30 = exp_acc::<6>(t24, t6);
        let t31 = t30.square() * self;

        // compute base^111111111111111111111111111111101111111111111111111111111111111
        let t63 = exp_acc::<32>(t31, t31);

        // compute base^1111111111111111111111111111111011111111111111111111111111111111
        t63.square() * self
    }

    fn conjugate(&self) -> Self {
        Self(self.0)
    }

    fn elements_as_bytes(elements: &[Self]) -> &[u8] {
        // TODO: take endianness into account.
        let p = elements.as_ptr();
        let len = elements.len() * Self::ELEMENT_BYTES;
        unsafe { slice::from_raw_parts(p as *const u8, len) }
    }

    unsafe fn bytes_as_elements(bytes: &[u8]) -> Result<&[Self], DeserializationError> {
        if bytes.len() % Self::ELEMENT_BYTES != 0 {
            return Err(DeserializationError::InvalidValue(format!(
                "number of bytes ({}) does not divide into whole number of field elements",
                bytes.len(),
            )));
        }

        let p = bytes.as_ptr();
        let len = bytes.len() / Self::ELEMENT_BYTES;

        if (p as usize) % mem::align_of::<u64>() != 0 {
            return Err(DeserializationError::InvalidValue(
                "slice memory alignment is not valid for this field element type".to_string(),
            ));
        }

        Ok(slice::from_raw_parts(p as *const Self, len))
    }

    fn zeroed_vector(n: usize) -> Vec<Self> {
        // this uses a specialized vector initialization code which requests zero-filled memory
        // from the OS; unfortunately, this works only for built-in types and we can't use
        // Self::ZERO here as much less efficient initialization procedure will be invoked.
        // We also use u64 to make sure the memory is aligned correctly for our element size.
        let result = vec![0u64; n];

        // translate a zero-filled vector of u64s into a vector of base field elements
        let mut v = core::mem::ManuallyDrop::new(result);
        let p = v.as_mut_ptr();
        let len = v.len();
        let cap = v.capacity();
        unsafe { Vec::from_raw_parts(p as *mut Self, len, cap) }
    }

    fn as_base_elements(elements: &[Self]) -> &[Self::BaseField] {
        elements
    }
}

impl StarkField for BaseElement {
    /// sage: MODULUS = 2^64 - 2^32 + 1 \
    /// sage: GF(MODULUS).is_prime_field() \
    /// True \
    /// sage: GF(MODULUS).order() \
    /// 18446744069414584321
    const MODULUS: Self::PositiveInteger = M;
    const MODULUS_BITS: u32 = 64;

    /// sage: GF(MODULUS).primitive_element() \
    /// 7
    const GENERATOR: Self = Self::new(7);

    /// sage: is_odd((MODULUS - 1) / 2^32) \
    /// True
    const TWO_ADICITY: u32 = 32;

    /// sage: k = (MODULUS - 1) / 2^32 \
    /// sage: GF(MODULUS).primitive_element()^k \
    /// 1753635133440165772
    const TWO_ADIC_ROOT_OF_UNITY: Self = Self::new(G);

    fn get_modulus_le_bytes() -> Vec<u8> {
        M.to_le_bytes().to_vec()
    }

    #[inline]
    fn as_int(&self) -> Self::PositiveInteger {
        mont_red_cst(self.0 as u128)
    }
}

impl Randomizable for BaseElement {
    const VALUE_SIZE: usize = Self::ELEMENT_BYTES;

    fn from_random_bytes(bytes: &[u8]) -> Option<Self> {
        Self::try_from(bytes).ok()
    }
}

impl Display for BaseElement {
    fn fmt(&self, f: &mut Formatter) -> core::fmt::Result {
        write!(f, "{}", self.as_int())
    }
}

// EQUALITY CHECKS
// ================================================================================================

impl PartialEq for BaseElement {
    #[inline]
    fn eq(&self, other: &Self) -> bool {
        equals(self.0, other.0) == 0xFFFFFFFFFFFFFFFF
    }
}

impl Eq for BaseElement {}

// OVERLOADED OPERATORS
// ================================================================================================

impl Add for BaseElement {
    type Output = Self;

    #[inline]
    #[allow(clippy::suspicious_arithmetic_impl)]
    fn add(self, rhs: Self) -> Self {
        // We compute a + b = a - (p - b).
        let (x1, c1) = self.0.overflowing_sub(M - rhs.0);
        let adj = 0u32.wrapping_sub(c1 as u32);
        Self(x1.wrapping_sub(adj as u64))
    }
}

impl AddAssign for BaseElement {
    #[inline]
    fn add_assign(&mut self, rhs: Self) {
        *self = *self + rhs
    }
}

impl Sub for BaseElement {
    type Output = Self;

    #[inline]
    #[allow(clippy::suspicious_arithmetic_impl)]
    fn sub(self, rhs: Self) -> Self {
        let (x1, c1) = self.0.overflowing_sub(rhs.0);
        let adj = 0u32.wrapping_sub(c1 as u32);
        Self(x1.wrapping_sub(adj as u64))
    }
}

impl SubAssign for BaseElement {
    #[inline]
    fn sub_assign(&mut self, rhs: Self) {
        *self = *self - rhs;
    }
}

impl Mul for BaseElement {
    type Output = Self;

    #[inline]
    fn mul(self, rhs: Self) -> Self {
        Self(mont_red_cst((self.0 as u128) * (rhs.0 as u128)))
    }
}

impl MulAssign for BaseElement {
    #[inline]
    fn mul_assign(&mut self, rhs: Self) {
        *self = *self * rhs
    }
}

impl Div for BaseElement {
    type Output = Self;

    #[inline]
    #[allow(clippy::suspicious_arithmetic_impl)]
    fn div(self, rhs: Self) -> Self {
        self * rhs.inv()
    }
}

impl DivAssign for BaseElement {
    #[inline]
    fn div_assign(&mut self, rhs: Self) {
        *self = *self / rhs
    }
}

impl Neg for BaseElement {
    type Output = Self;

    #[inline]
    fn neg(self) -> Self {
        Self::ZERO - self
    }
}

// QUADRATIC EXTENSION
// ================================================================================================

/// Defines a quadratic extension of the base field over an irreducible polynomial x<sup>2</sup> -
/// x + 2. Thus, an extension element is defined as α + β * φ, where φ is a root of this polynomial,
/// and α and β are base field elements.
impl ExtensibleField<2> for BaseElement {
    #[inline(always)]
    fn mul(a: [Self; 2], b: [Self; 2]) -> [Self; 2] {
        // performs multiplication in the extension field using 3 multiplications, 3 additions,
        // and 2 subtractions in the base field. overall, a single multiplication in the extension
        // field is slightly faster than 5 multiplications in the base field.
        let a0b0 = a[0] * b[0];
        [
            a0b0 - (a[1] * b[1]).double(),
            (a[0] + a[1]) * (b[0] + b[1]) - a0b0,
        ]
    }

    #[inline(always)]
    fn mul_base(a: [Self; 2], b: Self) -> [Self; 2] {
        // multiplying an extension field element by a base field element requires just 2
        // multiplications in the base field.
        [a[0] * b, a[1] * b]
    }

    #[inline(always)]
    fn frobenius(x: [Self; 2]) -> [Self; 2] {
        [x[0] + x[1], -x[1]]
    }
}

// CUBIC EXTENSION
// ================================================================================================

/// Defines a cubic extension of the base field over an irreducible polynomial x<sup>3</sup> -
/// x - 1. Thus, an extension element is defined as α + β * φ + γ * φ^2, where φ is a root of this
/// polynomial, and α, β and γ are base field elements.
impl ExtensibleField<3> for BaseElement {
    #[inline(always)]
    fn mul(a: [Self; 3], b: [Self; 3]) -> [Self; 3] {
        // performs multiplication in the extension field using 6 multiplications, 9 additions,
        // and 4 subtractions in the base field. overall, a single multiplication in the extension
        // field is roughly equal to 12 multiplications in the base field.
        let a0b0 = a[0] * b[0];
        let a1b1 = a[1] * b[1];
        let a2b2 = a[2] * b[2];

        let a0b0_a0b1_a1b0_a1b1 = (a[0] + a[1]) * (b[0] + b[1]);
        let a0b0_a0b2_a2b0_a2b2 = (a[0] + a[2]) * (b[0] + b[2]);
        let a1b1_a1b2_a2b1_a2b2 = (a[1] + a[2]) * (b[1] + b[2]);

        let a0b0_minus_a1b1 = a0b0 - a1b1;

        let a0b0_a1b2_a2b1 = a1b1_a1b2_a2b1_a2b2 + a0b0_minus_a1b1 - a2b2;
        let a0b1_a1b0_a1b2_a2b1_a2b2 =
            a0b0_a0b1_a1b0_a1b1 + a1b1_a1b2_a2b1_a2b2 - a1b1.double() - a0b0;
        let a0b2_a1b1_a2b0_a2b2 = a0b0_a0b2_a2b0_a2b2 - a0b0_minus_a1b1;

        [
            a0b0_a1b2_a2b1,
            a0b1_a1b0_a1b2_a2b1_a2b2,
            a0b2_a1b1_a2b0_a2b2,
        ]
    }

    #[inline(always)]
    fn mul_base(a: [Self; 3], b: Self) -> [Self; 3] {
        // multiplying an extension field element by a base field element requires just 3
        // multiplications in the base field.
        [a[0] * b, a[1] * b, a[2] * b]
    }

    #[inline(always)]
    fn frobenius(x: [Self; 3]) -> [Self; 3] {
        // coefficients were computed using SageMath
        [
            x[0] + Self::new(10615703402128488253) * x[1] + Self::new(6700183068485440220) * x[2],
            Self::new(10050274602728160328) * x[1] + Self::new(14531223735771536287) * x[2],
            Self::new(11746561000929144102) * x[1] + Self::new(8396469466686423992) * x[2],
        ]
    }
}

// TYPE CONVERSIONS
// ================================================================================================

impl From<u128> for BaseElement {
    /// Converts a 128-bit value into a field element.
    fn from(x: u128) -> Self {
        //const R3: u128 = 1 (= 2^192 mod M );// thus we get that mont_red_var((mont_red_var(x) as u128) * R3) becomes
        //Self(mont_red_var(mont_red_var(x) as u128))  // Variable time implementation
        Self(mont_red_cst(mont_red_cst(x) as u128)) // Constant time implementation
    }
}

impl From<u64> for BaseElement {
    /// Converts a 64-bit value into a field element. If the value is greater than or equal to
    /// the field modulus, modular reduction is silently performed.
    fn from(value: u64) -> Self {
        Self::new(value)
    }
}

impl From<u32> for BaseElement {
    /// Converts a 32-bit value into a field element.
    fn from(value: u32) -> Self {
        Self::new(value as u64)
    }
}

impl From<u16> for BaseElement {
    /// Converts a 16-bit value into a field element.
    fn from(value: u16) -> Self {
        Self::new(value as u64)
    }
}

impl From<u8> for BaseElement {
    /// Converts an 8-bit value into a field element.
    fn from(value: u8) -> Self {
        Self::new(value as u64)
    }
}

impl From<[u8; 8]> for BaseElement {
    /// Converts the value encoded in an array of 8 bytes into a field element. The bytes are
    /// assumed to encode the element in the canonical representation in little-endian byte order.
    /// If the value is greater than or equal to the field modulus, modular reduction is silently
    /// performed.
    fn from(bytes: [u8; 8]) -> Self {
        let value = u64::from_le_bytes(bytes);
        Self::new(value)
    }
}

impl<'a> TryFrom<&'a [u8]> for BaseElement {
    type Error = DeserializationError;

    /// Converts a slice of bytes into a field element; returns error if the value encoded in bytes
    /// is not a valid field element. The bytes are assumed to encode the element in the canonical
    /// representation in little-endian byte order.
    fn try_from(bytes: &[u8]) -> Result<Self, Self::Error> {
        if bytes.len() < ELEMENT_BYTES {
            return Err(DeserializationError::InvalidValue(format!(
                "not enough bytes for a full field element; expected {} bytes, but was {} bytes",
                ELEMENT_BYTES,
                bytes.len(),
            )));
        }
        if bytes.len() > ELEMENT_BYTES {
            return Err(DeserializationError::InvalidValue(format!(
                "too many bytes for a field element; expected {} bytes, but was {} bytes",
                ELEMENT_BYTES,
                bytes.len(),
            )));
        }
        let value = bytes
            .try_into()
            .map(u64::from_le_bytes)
            .map_err(|error| DeserializationError::UnknownError(format!("{}", error)))?;
        if value >= M {
            return Err(DeserializationError::InvalidValue(format!(
                "invalid field element: value {} is greater than or equal to the field modulus",
                value
            )));
        }
        Ok(Self::new(value))
    }
}

impl AsBytes for BaseElement {
    fn as_bytes(&self) -> &[u8] {
        // TODO: take endianness into account
        let self_ptr: *const BaseElement = self;
        unsafe { slice::from_raw_parts(self_ptr as *const u8, ELEMENT_BYTES) }
    }
}

// SERIALIZATION / DESERIALIZATION
// ------------------------------------------------------------------------------------------------

impl Serializable for BaseElement {
    fn write_into<W: ByteWriter>(&self, target: &mut W) {
        // convert from Montgomery representation into canonical representation
        target.write_u8_slice(&self.as_int().to_le_bytes());
    }
}

impl Deserializable for BaseElement {
    fn read_from<R: ByteReader>(source: &mut R) -> Result<Self, DeserializationError> {
        let value = source.read_u64()?;
        if value >= M {
            return Err(DeserializationError::InvalidValue(format!(
                "invalid field element: value {} is greater than or equal to the field modulus",
                value
            )));
        }
        Ok(Self::new(value))
    }
}

/// Squares the base N number of times and multiplies the result by the tail value.
#[inline(always)]
fn exp_acc<const N: usize>(base: BaseElement, tail: BaseElement) -> BaseElement {
    let mut result = base;
    for _ in 0..N {
        result = result.square();
    }
    result * tail
}

/// Montgomery reduction (variable time)
<<<<<<< HEAD
#[allow(dead_code)]
=======
>>>>>>> e04be387
#[inline(always)]
const fn mont_red_var(x: u128) -> u64 {
    const NPRIME: u64 = 4294967297;
    let q = (((x as u64) as u128) * (NPRIME as u128)) as u64;
    let m = (q as u128) * (M as u128);
    let y = (((x as i128).wrapping_sub(m as i128)) >> 64) as i64;
    if x < m {
<<<<<<< HEAD
        (y + (M as i64)) as u64
    } else {
        y as u64
    }
=======
        return (y + (M as i64)) as u64;
    } else {
        return y as u64;
    };
>>>>>>> e04be387
}

/// Montgomery reduction (constant time)
#[inline(always)]
const fn mont_red_cst(x: u128) -> u64 {
    // See reference above for a description of the following implementation.
    let xl = x as u64;
    let xh = (x >> 64) as u64;
    let (a, e) = xl.overflowing_add(xl << 32);

    let b = a.wrapping_sub(a >> 32).wrapping_sub(e as u64);

    let (r, c) = xh.overflowing_sub(b);
    r.wrapping_sub(0u32.wrapping_sub(c as u32) as u64)
}

/// Test of equality between two BaseField elements; return value is
/// 0xFFFFFFFFFFFFFFFF if the two values are equal, or 0 otherwise.
#[inline(always)]
pub fn equals(lhs: u64, rhs: u64) -> u64 {
    let t = lhs ^ rhs;
    !((((t | t.wrapping_neg()) as i64) >> 63) as u64)
}<|MERGE_RESOLUTION|>--- conflicted
+++ resolved
@@ -5,11 +5,7 @@
 
 //! An implementation of a 64-bit STARK-friendly prime field with modulus $2^{64} - 2^{32} + 1$
 //! using Montgomery representation.
-<<<<<<< HEAD
 //! Our implementation follows https://eprint.iacr.org/2022/274.pdf and is constant-time.
-=======
-//! Our implementation follows https://eprint.iacr.org/2022/274.pdf and is constant-time. 
->>>>>>> e04be387
 //!
 //! This field supports very fast modular arithmetic and has a number of other attractive
 //! properties, including:
@@ -70,13 +66,8 @@
         BaseElement(value)
     }
 
-<<<<<<< HEAD
     /// Returns the non-canonical u64 inner value.
     pub const fn inner(&self) -> u64 {
-=======
-    /// Returns the non-canonical u64 inner value. 
-    pub const fn inner(&self) -> u64{
->>>>>>> e04be387
         self.0
     }
 }
@@ -98,11 +89,7 @@
         Self(result.wrapping_sub(M * (over as u64)))
     }
 
-<<<<<<< HEAD
-    #[inline]
-=======
-    #[inline(always)]
->>>>>>> e04be387
+    #[inline]
     fn exp(self, power: Self::PositiveInteger) -> Self {
         let mut b = self;
 
@@ -560,10 +547,7 @@
 }
 
 /// Montgomery reduction (variable time)
-<<<<<<< HEAD
 #[allow(dead_code)]
-=======
->>>>>>> e04be387
 #[inline(always)]
 const fn mont_red_var(x: u128) -> u64 {
     const NPRIME: u64 = 4294967297;
@@ -571,17 +555,10 @@
     let m = (q as u128) * (M as u128);
     let y = (((x as i128).wrapping_sub(m as i128)) >> 64) as i64;
     if x < m {
-<<<<<<< HEAD
         (y + (M as i64)) as u64
     } else {
         y as u64
     }
-=======
-        return (y + (M as i64)) as u64;
-    } else {
-        return y as u64;
-    };
->>>>>>> e04be387
 }
 
 /// Montgomery reduction (constant time)
