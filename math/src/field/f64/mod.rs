// Copyright (c) Facebook, Inc. and its affiliates.
//
// This source code is licensed under the MIT license found in the
// LICENSE file in the root directory of this source tree.

//! An implementation of a 64-bit STARK-friendly prime field with modulus $2^{64} - 2^{32} + 1$
//! using Montgomery representation.
//! Our implementation follows https://eprint.iacr.org/2022/274.pdf and is constant-time except
//! for the mont_red_var() function.
//!
//! This field supports very fast modular arithmetic and has a number of other attractive
//! properties, including:
//! * Multiplication of two 32-bit values does not overflow field modulus.
//! * Field arithmetic in this field can be implemented using a few 32-bit addition, subtractions,
//!   and shifts.
//! * $8$ is the 64th root of unity which opens up potential for optimized FFT implementations.
//!
//! Internally, the values are stored in the range $[0, 2^{64})$ using `u64` as the backing type.

use super::{ExtensibleField, FieldElement, StarkField};
use core::{
    convert::{TryFrom, TryInto},
    fmt::{Debug, Display, Formatter},
    mem,
    ops::{Add, AddAssign, Div, DivAssign, Mul, MulAssign, Neg, Sub, SubAssign},
    slice,
};
use utils::{
    collections::Vec, string::ToString, AsBytes, ByteReader, ByteWriter, Deserializable,
    DeserializationError, Randomizable, Serializable,
};

#[cfg(test)]
mod tests;

// CONSTANTS
// ================================================================================================

/// Field modulus = 2^64 - 2^32 + 1
const M: u64 = 0xFFFFFFFF00000001;

/// 2^128 mod M; this is used for conversion of elements into Montgomery representation.
const R2: u64 = 0xFFFFFFFE00000001;

/// 2^32 root of unity
const G: u64 = 1753635133440165772;

/// Number of bytes needed to represent field element
const ELEMENT_BYTES: usize = core::mem::size_of::<u64>();

// FIELD ELEMENT
// ================================================================================================

/// Represents base field element in the field.
///
/// Internal values are stored in the range [0, 2^64). The backing type is `u64`.
#[derive(Copy, Clone, Debug, Default)]
pub struct BaseElement(u64);
impl BaseElement {
    /// Creates a new field element from the provided `value`; the value is converted into
    /// Montgomery representation.
    pub const fn new(value: u64) -> BaseElement {
        Self(mont_red_cst((value as u128) * (R2 as u128)))
    }

    /// Returns the non-canonical u64 inner value. 
    pub const fn inner(&self) -> u64{
        self.0
<<<<<<< HEAD
=======
    }

    /// Returns a new field element from the provided 'value'. Assumes that 'value' is already
    /// in canonical Montgomery form.
    pub const fn new_unsafe(value: u64) -> BaseElement {
        BaseElement(value)
>>>>>>> 295e010c
    }
}

impl FieldElement for BaseElement {
    type PositiveInteger = u64;
    type BaseField = Self;

    const ZERO: Self = Self::new(0);
    const ONE: Self = Self::new(1);

    const ELEMENT_BYTES: usize = ELEMENT_BYTES;
    const IS_CANONICAL: bool = false;

    #[inline(always)]
    fn exp(self, power: Self::PositiveInteger) -> Self {
        let mut b = self;

        if power == 0 {
            return Self::ONE;
        } else if b == Self::ZERO {
            return Self::ZERO;
        }

        let mut r = if power & 1 == 1 { b } else { Self::ONE };
        for i in 1..64 - power.leading_zeros() {
            b = b.square();
            if (power >> i) & 1 == 1 {
                r *= b;
            }
        }

        r
    }

    #[inline]
    #[allow(clippy::many_single_char_names)]
    fn inv(self) -> Self {
        // compute base^(M - 2) using 72 multiplications
        // M - 2 = 0b1111111111111111111111111111111011111111111111111111111111111111

        // compute base^11
        let t2 = self.square() * self;

        // compute base^111
        let t3 = t2.square() * self;

        // compute base^111111 (6 ones)
        let t6 = exp_acc::<3>(t3, t3);

        // compute base^111111111111 (12 ones)
        let t12 = exp_acc::<6>(t6, t6);

        // compute base^111111111111111111111111 (24 ones)
        let t24 = exp_acc::<12>(t12, t12);

        // compute base^1111111111111111111111111111111 (31 ones)
        let t30 = exp_acc::<6>(t24, t6);
        let t31 = t30.square() * self;

        // compute base^111111111111111111111111111111101111111111111111111111111111111
        let t63 = exp_acc::<32>(t31, t31);

        // compute base^1111111111111111111111111111111011111111111111111111111111111111
        t63.square() * self
    }

    fn conjugate(&self) -> Self {
        Self(self.0)
    }

    fn elements_as_bytes(elements: &[Self]) -> &[u8] {
        // TODO: take endianness into account.
        let p = elements.as_ptr();
        let len = elements.len() * Self::ELEMENT_BYTES;
        unsafe { slice::from_raw_parts(p as *const u8, len) }
    }

    unsafe fn bytes_as_elements(bytes: &[u8]) -> Result<&[Self], DeserializationError> {
        if bytes.len() % Self::ELEMENT_BYTES != 0 {
            return Err(DeserializationError::InvalidValue(format!(
                "number of bytes ({}) does not divide into whole number of field elements",
                bytes.len(),
            )));
        }

        let p = bytes.as_ptr();
        let len = bytes.len() / Self::ELEMENT_BYTES;

        if (p as usize) % mem::align_of::<u64>() != 0 {
            return Err(DeserializationError::InvalidValue(
                "slice memory alignment is not valid for this field element type".to_string(),
            ));
        }

        Ok(slice::from_raw_parts(p as *const Self, len))
    }

    fn zeroed_vector(n: usize) -> Vec<Self> {
        // this uses a specialized vector initialization code which requests zero-filled memory
        // from the OS; unfortunately, this works only for built-in types and we can't use
        // Self::ZERO here as much less efficient initialization procedure will be invoked.
        // We also use u64 to make sure the memory is aligned correctly for our element size.
        let result = vec![0u64; n];

        // translate a zero-filled vector of u64s into a vector of base field elements
        let mut v = core::mem::ManuallyDrop::new(result);
        let p = v.as_mut_ptr();
        let len = v.len();
        let cap = v.capacity();
        unsafe { Vec::from_raw_parts(p as *mut Self, len, cap) }
    }

    fn as_base_elements(elements: &[Self]) -> &[Self::BaseField] {
        elements
    }
}

impl StarkField for BaseElement {
    /// sage: MODULUS = 2^64 - 2^32 + 1 \
    /// sage: GF(MODULUS).is_prime_field() \
    /// True \
    /// sage: GF(MODULUS).order() \
    /// 18446744069414584321
    const MODULUS: Self::PositiveInteger = M;
    const MODULUS_BITS: u32 = 64;

    /// sage: GF(MODULUS).primitive_element() \
    /// 7
    const GENERATOR: Self = Self::new(7);

    /// sage: is_odd((MODULUS - 1) / 2^32) \
    /// True
    const TWO_ADICITY: u32 = 32;

    /// sage: k = (MODULUS - 1) / 2^32 \
    /// sage: GF(MODULUS).primitive_element()^k \
    /// 1753635133440165772
    const TWO_ADIC_ROOT_OF_UNITY: Self = Self::new(G);

    fn get_modulus_le_bytes() -> Vec<u8> {
        M.to_le_bytes().to_vec()
    }

    #[inline]
    fn as_int(&self) -> Self::PositiveInteger {
        mont_red_cst(self.0 as u128)
    }
}

impl Randomizable for BaseElement {
    const VALUE_SIZE: usize = Self::ELEMENT_BYTES;

    fn from_random_bytes(bytes: &[u8]) -> Option<Self> {
        Self::try_from(bytes).ok()
    }
}

impl Display for BaseElement {
    fn fmt(&self, f: &mut Formatter) -> core::fmt::Result {
        write!(f, "{}", self.as_int())
    }
}

// EQUALITY CHECKS
// ================================================================================================

impl PartialEq for BaseElement {
    #[inline]
    fn eq(&self, other: &Self) -> bool {
        equals(self.0, other.0) == 0xFFFFFFFFFFFFFFFF
    }
}

impl Eq for BaseElement {}

// OVERLOADED OPERATORS
// ================================================================================================

impl Add for BaseElement {
    type Output = Self;

    /// Addition in BaseField
    #[inline]
    #[allow(clippy::suspicious_arithmetic_impl)]
    fn add(self, rhs: Self) -> Self {
        // We compute a + b = a - (p - b).
        let (x1, c1) = self.0.overflowing_sub(M - rhs.0);
        let adj = 0u32.wrapping_sub(c1 as u32);
        Self(x1.wrapping_sub(adj as u64))
    }
}

impl AddAssign for BaseElement {
    #[inline]
    fn add_assign(&mut self, rhs: Self) {
        *self = *self + rhs
    }
}

impl Sub for BaseElement {
    type Output = Self;

    #[inline]
    #[allow(clippy::suspicious_arithmetic_impl)]
    fn sub(self, rhs: Self) -> Self {
        let (x1, c1) = self.0.overflowing_sub(rhs.0);
        let adj = 0u32.wrapping_sub(c1 as u32);
        Self(x1.wrapping_sub(adj as u64))
    }
}

impl SubAssign for BaseElement {
    #[inline]
    fn sub_assign(&mut self, rhs: Self) {
        *self = *self - rhs;
    }
}

impl Mul for BaseElement {
    type Output = Self;

    #[inline]
    fn mul(self, rhs: Self) -> Self {
        Self(mont_red_cst((self.0 as u128) * (rhs.0 as u128)))
    }
}

impl MulAssign for BaseElement {
    #[inline]
    fn mul_assign(&mut self, rhs: Self) {
        *self = *self * rhs
    }
}

impl Div for BaseElement {
    type Output = Self;

    #[inline]
    #[allow(clippy::suspicious_arithmetic_impl)]
    fn div(self, rhs: Self) -> Self {
        self * rhs.inv()
    }
}

impl DivAssign for BaseElement {
    #[inline]
    fn div_assign(&mut self, rhs: Self) {
        *self = *self / rhs
    }
}

impl Neg for BaseElement {
    type Output = Self;

    #[inline]
    fn neg(self) -> Self {
        Self::ZERO - self
    }
}

// QUADRATIC EXTENSION
// ================================================================================================

/// Defines a quadratic extension of the base field over an irreducible polynomial x<sup>2</sup> -
/// x + 2. Thus, an extension element is defined as α + β * φ, where φ is a root of this polynomial,
/// and α and β are base field elements.
impl ExtensibleField<2> for BaseElement {
    #[inline(always)]
    fn mul(a: [Self; 2], b: [Self; 2]) -> [Self; 2] {
        // performs multiplication in the extension field using 3 multiplications, 3 additions,
        // and 2 subtractions in the base field. overall, a single multiplication in the extension
        // field is slightly faster than 5 multiplications in the base field.
        let a0b0 = a[0] * b[0];
        [
            a0b0 - (a[1] * b[1]).double(),
            (a[0] + a[1]) * (b[0] + b[1]) - a0b0,
        ]
    }

    #[inline(always)]
    fn mul_base(a: [Self; 2], b: Self) -> [Self; 2] {
        // multiplying an extension field element by a base field element requires just 2
        // multiplications in the base field.
        [a[0] * b, a[1] * b]
    }

    #[inline(always)]
    fn frobenius(x: [Self; 2]) -> [Self; 2] {
        [x[0] + x[1], -x[1]]
    }
}

// CUBIC EXTENSION
// ================================================================================================

/// Defines a cubic extension of the base field over an irreducible polynomial x<sup>3</sup> -
/// x - 1. Thus, an extension element is defined as α + β * φ + γ * φ^2, where φ is a root of this
/// polynomial, and α, β and γ are base field elements.
impl ExtensibleField<3> for BaseElement {
    #[inline(always)]
    fn mul(a: [Self; 3], b: [Self; 3]) -> [Self; 3] {
        // performs multiplication in the extension field using 6 multiplications, 9 additions,
        // and 4 subtractions in the base field. overall, a single multiplication in the extension
        // field is roughly equal to 12 multiplications in the base field.
        let a0b0 = a[0] * b[0];
        let a1b1 = a[1] * b[1];
        let a2b2 = a[2] * b[2];

        let a0b0_a0b1_a1b0_a1b1 = (a[0] + a[1]) * (b[0] + b[1]);
        let a0b0_a0b2_a2b0_a2b2 = (a[0] + a[2]) * (b[0] + b[2]);
        let a1b1_a1b2_a2b1_a2b2 = (a[1] + a[2]) * (b[1] + b[2]);

        let a0b0_minus_a1b1 = a0b0 - a1b1;

        let a0b0_a1b2_a2b1 = a1b1_a1b2_a2b1_a2b2 + a0b0_minus_a1b1 - a2b2;
        let a0b1_a1b0_a1b2_a2b1_a2b2 =
            a0b0_a0b1_a1b0_a1b1 + a1b1_a1b2_a2b1_a2b2 - a1b1.double() - a0b0;
        let a0b2_a1b1_a2b0_a2b2 = a0b0_a0b2_a2b0_a2b2 - a0b0_minus_a1b1;

        [
            a0b0_a1b2_a2b1,
            a0b1_a1b0_a1b2_a2b1_a2b2,
            a0b2_a1b1_a2b0_a2b2,
        ]
    }

    #[inline(always)]
    fn mul_base(a: [Self; 3], b: Self) -> [Self; 3] {
        // multiplying an extension field element by a base field element requires just 3
        // multiplications in the base field.
        [a[0] * b, a[1] * b, a[2] * b]
    }

    #[inline(always)]
    fn frobenius(x: [Self; 3]) -> [Self; 3] {
        // coefficients were computed using SageMath
        [
            x[0] + Self::new(10615703402128488253) * x[1] + Self::new(6700183068485440220) * x[2],
            Self::new(10050274602728160328) * x[1] + Self::new(14531223735771536287) * x[2],
            Self::new(11746561000929144102) * x[1] + Self::new(8396469466686423992) * x[2],
        ]
    }
}

// TYPE CONVERSIONS
// ================================================================================================

impl From<u128> for BaseElement {
    /// Converts a 128-bit value into a field element.
    fn from(x: u128) -> Self {
        //const R3: u128 = 1 (= 2^192 mod M );// thus we get that mont_red_var((mont_red_var(x) as u128) * R3) becomes
        //Self(mont_red_var(mont_red_var(x) as u128))  // Variable time implementation
        Self(mont_red_cst(mont_red_cst(x) as u128)) // Constant time implementation
    }
}

impl From<u64> for BaseElement {
    /// Converts a 64-bit value into a field element. If the value is greater than or equal to
    /// the field modulus, modular reduction is silently performed.
    fn from(value: u64) -> Self {
        Self::new(value)
    }
}

impl From<u32> for BaseElement {
    /// Converts a 32-bit value into a field element.
    fn from(value: u32) -> Self {
        Self::new(value as u64)
    }
}

impl From<u16> for BaseElement {
    /// Converts a 16-bit value into a field element.
    fn from(value: u16) -> Self {
        Self::new(value as u64)
    }
}

impl From<u8> for BaseElement {
    /// Converts an 8-bit value into a field element.
    fn from(value: u8) -> Self {
        Self::new(value as u64)
    }
}

impl From<[u8; 8]> for BaseElement {
    /// Converts the value encoded in an array of 8 bytes into a field element. The bytes are
    /// assumed to encode the element in the canonical representation in little-endian byte order.
    /// If the value is greater than or equal to the field modulus, modular reduction is silently
    /// performed.
    fn from(bytes: [u8; 8]) -> Self {
        let value = u64::from_le_bytes(bytes);
        Self::new(value)
    }
}

impl<'a> TryFrom<&'a [u8]> for BaseElement {
    type Error = DeserializationError;

    /// Converts a slice of bytes into a field element; returns error if the value encoded in bytes
    /// is not a valid field element. The bytes are assumed to encode the element in the canonical
    /// representation in little-endian byte order.
    fn try_from(bytes: &[u8]) -> Result<Self, Self::Error> {
        if bytes.len() < ELEMENT_BYTES {
            return Err(DeserializationError::InvalidValue(format!(
                "not enough bytes for a full field element; expected {} bytes, but was {} bytes",
                ELEMENT_BYTES,
                bytes.len(),
            )));
        }
        if bytes.len() > ELEMENT_BYTES {
            return Err(DeserializationError::InvalidValue(format!(
                "too many bytes for a field element; expected {} bytes, but was {} bytes",
                ELEMENT_BYTES,
                bytes.len(),
            )));
        }
        let value = bytes
            .try_into()
            .map(u64::from_le_bytes)
            .map_err(|error| DeserializationError::UnknownError(format!("{}", error)))?;
        if value >= M {
            return Err(DeserializationError::InvalidValue(format!(
                "invalid field element: value {} is greater than or equal to the field modulus",
                value
            )));
        }
        Ok(Self::new(value))
    }
}

impl AsBytes for BaseElement {
    fn as_bytes(&self) -> &[u8] {
        // TODO: take endianness into account
        let self_ptr: *const BaseElement = self;
        unsafe { slice::from_raw_parts(self_ptr as *const u8, ELEMENT_BYTES) }
    }
}

// SERIALIZATION / DESERIALIZATION
// ------------------------------------------------------------------------------------------------

impl Serializable for BaseElement {
    fn write_into<W: ByteWriter>(&self, target: &mut W) {
        // convert from Montgomery representation into canonical representation
        target.write_u8_slice(&self.as_int().to_le_bytes());
    }
}

impl Deserializable for BaseElement {
    fn read_from<R: ByteReader>(source: &mut R) -> Result<Self, DeserializationError> {
        let value = source.read_u64()?;
        if value >= M {
            return Err(DeserializationError::InvalidValue(format!(
                "invalid field element: value {} is greater than or equal to the field modulus",
                value
            )));
        }
        Ok(Self::new(value))
    }
}

/// Squares the base N number of times and multiplies the result by the tail value.
#[inline(always)]
fn exp_acc<const N: usize>(base: BaseElement, tail: BaseElement) -> BaseElement {
    let mut result = base;
    for _ in 0..N {
        result = result.square();
    }
    result * tail
}

/// Montgomery reduction (variable time)
#[inline(always)]
pub const fn mont_red_var(x: u128) -> u64 {
    const NPRIME: u64 = 4294967297;
    let q = (((x as u64) as u128) * (NPRIME as u128)) as u64;
    let m = (q as u128) * (M as u128);
    let y = (((x as i128).wrapping_sub(m as i128)) >> 64) as i64;
    if x < m {
        return (y + (M as i64)) as u64;
    } else {
        return y as u64;
    };
}

/// Montgomery reduction (constant time)
#[inline(always)]
pub const fn mont_red_cst(x: u128) -> u64 {
    // See reference above for a description of the following implementation.
    let xl = x as u64;
    let xh = (x >> 64) as u64;
    let (a, e) = xl.overflowing_add(xl << 32);

    let b = a.wrapping_sub(a >> 32).wrapping_sub(e as u64);

    let (r, c) = xh.overflowing_sub(b);
    r.wrapping_sub(0u32.wrapping_sub(c as u32) as u64)
}

/// Test of equality between two BaseField elements; return value is
/// 0xFFFFFFFFFFFFFFFF if the two values are equal, or 0 otherwise.
#[inline(always)]
pub fn equals(lhs: u64, rhs: u64) -> u64 {
    let t = lhs ^ rhs;
    !((((t | t.wrapping_neg()) as i64) >> 63) as u64)
}<|MERGE_RESOLUTION|>--- conflicted
+++ resolved
@@ -66,15 +66,12 @@
     /// Returns the non-canonical u64 inner value. 
     pub const fn inner(&self) -> u64{
         self.0
-<<<<<<< HEAD
-=======
     }
 
     /// Returns a new field element from the provided 'value'. Assumes that 'value' is already
     /// in canonical Montgomery form.
     pub const fn new_unsafe(value: u64) -> BaseElement {
         BaseElement(value)
->>>>>>> 295e010c
     }
 }
 
