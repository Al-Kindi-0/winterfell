--- conflicted
+++ resolved
@@ -1,18 +1,16 @@
 # Changelog
 
-<<<<<<< HEAD
 ## 0.10.1 (2024-10-04) - `utils/maybe-async` crate only
 - Added `maybe-async-trait` procedural macro.
 
 ## 0.10.0 (2024-06-11) - `utils/maybe-async` crate only
 - [BREAKING] Refactored `maybe-async` macro into simpler `maybe-async` and `maybe-await` macros.
-=======
+
 ## 0.9.3 (2024-09-25) - `utils/core` and `math` crates only
 - Implemented `get_size_hint()` for default impls (#332).
 
 ## 0.9.2 (2024-09-06) - `utils/core` crate only
 - Fixed `read_slice` impl for ReadAdapter` (#309).
->>>>>>> c14d6824
 
 ## 0.9.1 (2024-06-24) - `utils/core` crate only
 - Fixed `useize` serialization in `ByteWriter`.
