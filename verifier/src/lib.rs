--- conflicted
+++ resolved
@@ -38,11 +38,7 @@
     ConstraintCompositionCoefficients, ConstraintDivisor, DeepCompositionCoefficients,
     EvaluationFrame, FieldExtension, ProofOptions, TraceInfo, TransitionConstraintDegree,
 };
-<<<<<<< HEAD
-use air::{AuxRandElements, GkrData, LagrangeKernelRandElements, LogUpGkrEvaluator};
-=======
 use air::{AuxRandElements, LogUpGkrEvaluator};
->>>>>>> ac9561d7
 pub use crypto;
 use crypto::{ElementHasher, Hasher, RandomCoin, VectorCommitment};
 use fri::FriVerifier;
@@ -51,11 +47,7 @@
     fields::{CubeExtension, QuadExtension},
     FieldElement, ToElements,
 };
-<<<<<<< HEAD
-use sumcheck::{FinalOpeningClaim, GkrCircuitProof};
-=======
 use sumcheck::FinalOpeningClaim;
->>>>>>> ac9561d7
 pub use utils::{
     ByteReader, ByteWriter, Deserializable, DeserializationError, Serializable, SliceReader,
 };
@@ -70,11 +62,7 @@
 use composer::DeepComposer;
 
 mod logup_gkr;
-<<<<<<< HEAD
-use logup_gkr::{verify_logup_gkr, VerifierError as GkrVerifierError};
-=======
 use logup_gkr::verify_gkr;
->>>>>>> ac9561d7
 
 mod errors;
 pub use errors::VerifierError;
@@ -191,24 +179,6 @@
 
     // process auxiliary trace segments (if any), to build a set of random elements for each segment
     let aux_trace_rand_elements = if air.trace_info().is_multi_segment() {
-<<<<<<< HEAD
-        if air.context().is_with_logup_gkr() {
-            let gkr_proof = {
-                let gkr_proof_serialized =
-                    channel.read_gkr_proof().expect("Expected a GKR proof but there was none");
-
-                GkrCircuitProof::read_from_bytes(gkr_proof_serialized)
-                    .map_err(|err| VerifierError::ProofDeserializationError(err.to_string()))?
-            };
-
-            let gkr_rand_elements =
-                verify_gkr(gkr_proof, &air.get_logup_gkr_evaluator::<E>(), &mut public_coin)
-                    .map_err(|err| VerifierError::GkrProofVerificationFailed(err.to_string()))?;
-
-            let rand_elements = air.get_aux_rand_elements(&mut public_coin).expect(
-                "failed to generate the random elements needed to build the auxiliary trace",
-            );
-=======
         // build the set of random elements related to the auxiliary segment without the LogUp-GKR
         // related ones.
         let trace_rand_elements = air
@@ -235,7 +205,6 @@
                     eval_point,
                     &mut public_coin,
                 );
->>>>>>> ac9561d7
 
             public_coin.reseed(trace_commitments[AUX_TRACE_IDX]);
 
