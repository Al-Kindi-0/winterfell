--- conflicted
+++ resolved
@@ -6,11 +6,7 @@
 use alloc::vec::Vec;
 
 use air::ZkParameters;
-<<<<<<< HEAD
-use math::{fft, FieldElement};
-=======
 use math::{fft, polynom, FieldElement};
->>>>>>> f20c4246
 use rand::{Rng, RngCore};
 
 use super::{ColMatrix, StarkDomain};
