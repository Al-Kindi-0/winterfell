--- conflicted
+++ resolved
@@ -24,23 +24,10 @@
 }
 
 impl<E: FieldElement> AuxRandElements<E> {
-<<<<<<< HEAD
-    /// Creates a new [`AuxRandElements`], where the auxiliary trace doesn't contain a Lagrange
-    /// kernel column.
-    pub fn new(rand_elements: Vec<E>) -> Self {
-        Self { rand_elements, gkr: None }
-    }
-
-    /// Creates a new [`AuxRandElements`], where the auxiliary trace contains columns needed when
-    /// using GKR to accelerate LogUp (i.e. a Lagrange kernel column and the "s" column).
-    pub fn new_with_gkr(rand_elements: Vec<E>, gkr: GkrData<E>) -> Self {
-        Self { rand_elements, gkr: Some(gkr) }
-=======
     /// Creates a new [`AuxRandElements`], where the auxiliary segment may contain columns needed when
     /// using GKR to accelerate LogUp (i.e. a Lagrange kernel column and the "s" column).
     pub fn new(rand_elements: Vec<E>, gkr: Option<GkrData<E>>) -> Self {
         Self { rand_elements, gkr }
->>>>>>> aef404d4
     }
     /// Returns the random elements needed to build all columns other than the two GKR-related ones.
     pub fn rand_elements(&self) -> &[E] {
@@ -59,13 +46,10 @@
         self.gkr.as_ref().map(|gkr| gkr.openings_combining_randomness.as_ref())
     }
 
-<<<<<<< HEAD
-=======
     /// Returns a collection of data necessary for implementing the univariate IOP for multi-linear
     /// evaluations of [1] when LogUp-GKR is enabled, else returns a `None`.
     ///
     /// [1]: https://eprint.iacr.org/2023/1284
->>>>>>> aef404d4
     pub fn gkr_data(&self) -> Option<GkrData<E>> {
         self.gkr.clone()
     }
