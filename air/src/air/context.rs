--- conflicted
+++ resolved
@@ -106,11 +106,7 @@
         );
         assert!(num_main_assertions > 0, "at least one assertion must be specified");
 
-<<<<<<< HEAD
-        if trace_info.is_multi_segment() && !trace_info.is_with_logup_gkr() {
-=======
         if trace_info.is_multi_segment() && !trace_info.logup_gkr_enabled() {
->>>>>>> ac9561d7
             assert!(
              !aux_transition_constraint_degrees.is_empty(),
             "at least one transition constraint degree must be specified for the auxiliary trace segment"
@@ -173,10 +169,7 @@
 
     pub fn with_logup_gkr(
         trace_info: TraceInfo,
-<<<<<<< HEAD
-=======
         pub_inputs: P,
->>>>>>> ac9561d7
         main_transition_constraint_degrees: Vec<TransitionConstraintDegree>,
         aux_transition_constraint_degrees: Vec<TransitionConstraintDegree>,
         num_main_assertions: usize,
@@ -185,10 +178,7 @@
     ) -> Self {
         let mut air_context = Self::new_multi_segment(
             trace_info,
-<<<<<<< HEAD
-=======
             pub_inputs,
->>>>>>> ac9561d7
             main_transition_constraint_degrees,
             aux_transition_constraint_degrees,
             num_main_assertions,
@@ -260,19 +250,6 @@
         self.aux_transition_constraint_degrees.len()
     }
 
-<<<<<<< HEAD
-    /// Returns the index of the auxiliary column which implements the Lagrange kernel, if any
-    pub fn lagrange_kernel_aux_column_idx(&self) -> Option<usize> {
-        if self.is_with_logup_gkr() {
-            Some(self.trace_info().aux_segment_width() - 1)
-        } else {
-            None
-        }
-    }
-
-    /// Returns true if LogUp-GKR is enabled.
-    pub fn is_with_logup_gkr(&self) -> bool {
-=======
     /// Returns the index of the auxiliary column which implements the Lagrange kernel, if any.
     pub fn lagrange_kernel_column_idx(&self) -> Option<usize> {
         self.trace_info.lagrange_kernel_column_idx()
@@ -280,7 +257,6 @@
 
     /// Returns true if LogUp-GKR is enabled.
     pub fn logup_gkr_enabled(&self) -> bool {
->>>>>>> ac9561d7
         self.logup_gkr
     }
 
