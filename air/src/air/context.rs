--- conflicted
+++ resolved
@@ -331,13 +331,6 @@
                 / trace_length_ext;
 
         if self.zk_parameters.is_some() {
-<<<<<<< HEAD
-            let quotient_degree = num_constraint_col * self.trace_length_ext();
-            let x = self.trace_length_ext()
-                - self.zk_parameters().unwrap().degree_constraint_randomizer();
-
-            (quotient_degree + x - 1) / x
-=======
             let quotient_degree = if highest_constraint_degree < trace_length_ext {
                 // This means that our transition constraints have degree 1 and hence the boundary
                 // constraints will determine the degree
@@ -350,7 +343,6 @@
             let big_b = (quotient_degree + 1 + den - 1) / den;
 
             big_b
->>>>>>> f20c4246
         } else {
             cmp::max(num_constraint_col, 1)
         }
