--- conflicted
+++ resolved
@@ -205,12 +205,8 @@
         }
     }
 
-<<<<<<< HEAD
-    pub fn is_with_logup_gkr(&self) -> bool {
-=======
     /// Returns a boolean indicating whether LogUp-GKR is enabled.
     pub fn logup_gkr_enabled(&self) -> bool {
->>>>>>> aef404d4
         self.logup_gkr
     }
 
