--- conflicted
+++ resolved
@@ -23,10 +23,6 @@
 impl Air for MulFib8Air {
     type BaseField = BaseElement;
     type PublicInputs = BaseElement;
-<<<<<<< HEAD
-    type LogUpGkrEvaluator = air::DummyLogUpGkrEval<Self::BaseField, Self::PublicInputs>;
-=======
->>>>>>> aef404d4
 
     // CONSTRUCTOR
     // --------------------------------------------------------------------------------------------
