--- conflicted
+++ resolved
@@ -60,10 +60,6 @@
 impl Air for RescueAir {
     type BaseField = BaseElement;
     type PublicInputs = PublicInputs;
-<<<<<<< HEAD
-    type LogUpGkrEvaluator = air::DummyLogUpGkrEval<Self::BaseField, Self::PublicInputs>;
-=======
->>>>>>> aef404d4
 
     // CONSTRUCTOR
     // --------------------------------------------------------------------------------------------
