// Copyright (c) Facebook, Inc. and its affiliates.
//
// This source code is licensed under the MIT license found in the
// LICENSE file in the root directory of this source tree.

use super::{exp_acc, Digest, ElementHasher, Hasher};
use core::convert::TryInto;
use core::ops::Range;
use math::{fields::f64::BaseElement, FieldElement, StarkField};

mod digest;
pub use digest::ElementDigest;

#[cfg(test)]
mod tests;

mod mds_freq;
use mds_freq::mds_multiply_freq;

// CONSTANTS
// ================================================================================================

/// Sponge state is set to 12 field elements or 768 bytes; 8 elements are reserved for rate and
/// the remaining 4 elements are reserved for capacity.
const STATE_WIDTH: usize = 12;

/// The rate portion of the state is located in elements 4 through 11.
const RATE_RANGE: Range<usize> = 4..12;
const RATE_WIDTH: usize = RATE_RANGE.end - RATE_RANGE.start;

const INPUT1_RANGE: Range<usize> = 4..8;
const INPUT2_RANGE: Range<usize> = 8..12;

/// The capacity portion of the state is located in elements 0, 1, 2, and 3.
const CAPACITY_RANGE: Range<usize> = 0..4;

/// The output of the hash function is a digest which consists of 4 field elements or 32 bytes.
///
/// The digest is returned from state elements 4, 5, 6, and 7 (the first four elements of the
/// rate portion).
const DIGEST_RANGE: Range<usize> = 4..8;
const DIGEST_SIZE: usize = DIGEST_RANGE.end - DIGEST_RANGE.start;

/// The number of rounds is set to 7 to target 128-bit security level with 40% security margin;
/// computed using algorithm 7 from <https://eprint.iacr.org/2020/1143.pdf>
const NUM_ROUNDS: usize = 7;

/// S-Box and Inverse S-Box powers;
/// computed using algorithm 6 from <https://eprint.iacr.org/2020/1143.pdf>
///
/// The constants are defined for tests only because the exponentiations in the code are unrolled
/// for efficiency reasons.
#[cfg(test)]
const ALPHA: u64 = 7;
#[cfg(test)]
const INV_ALPHA: u64 = 10540996611094048183;

// HASHER IMPLEMENTATION
// ================================================================================================

/// Implementation of [Hasher] trait for Rescue Prime hash function with 256-bit output.
///
/// The hash function is implemented according to the Rescue Prime
/// [specifications](https://eprint.iacr.org/2020/1143.pdf) with the following exception:
/// * We set the number of rounds to 7, which implies a 40% security margin instead of the 50%
///   margin used in the specifications (a 50% margin rounds up to 8 rounds). The primary
///   motivation for this is that having the number of rounds be one less than a power of two
///   simplifies AIR design for computations involving the hash function.
/// * We use the first 4 elements of the state (rather than the last 4 elements of the state) for
///   capacity and the remaining 8 elements for rate. The output of the hash function comes from
///   the first four elements of the rate portion of the state (elements 4, 5, 6, and 7). This
///   effectively applies a fixed bit permutation before and after XLIX permutation. We assert
///   without proof that this does not affect security of the construction.
/// * When hashing a sequence of elements, we do not append Fp(1) followed by Fp(0) elements
///   to the end of the sequence as padding. Instead, we initialize the first capacity element
///   to the number of elements to be hashed, and pad the sequence with Fp(0) elements only. This
///   ensures consistency of hash outputs between different hashing methods (see section below).
///   However, it also means that our instantiation of Rescue Prime cannot be used in a stream
///   mode as the number of elements to be hashed must be known upfront.
///
/// The parameters used to instantiate the function are:
/// * Field: 64-bit prime field with modulus 2^64 - 2^32 + 1.
/// * State width: 12 field elements.
/// * Capacity size: 4 field elements.
/// * Number of founds: 7.
/// * S-Box degree: 7.
///
/// The above parameters target 128-bit security level. The digest consists of four field elements
/// and it can be serialized into 32 bytes (256 bits).
///
/// ## Hash output consistency
/// Functions [hash_elements()](Rp64_256::hash_elements), [merge()](Rp64_256::merge), and
/// [merge_with_int()](Rp64_256::merge_with_int) are internally consistent. That is, computing
/// a hash for the same set of elements using these functions will always produce the same
/// result. For example, merging two digests using [merge()](Rp64_256::merge) will produce the
/// same result as hashing 8 elements which make up these digests using
/// [hash_elements()](Rp64_256::hash_elements) function.
///
/// However, [hash()](Rp64_256::hash) function is not consistent with functions mentioned above.
/// For example, if we take two field elements, serialize them to bytes and hash them using
/// [hash()](Rp64_256::hash), the result will differ from the result obtained by hashing these
/// elements directly using [hash_elements()](Rp64_256::hash_elements) function. The reason for
/// this difference is that [hash()](Rp64_256::hash) function needs to be able to handle
/// arbitrary binary strings, which may or may not encode valid field elements - and thus,
/// deserialization procedure used by this function is different from the procedure used to
/// deserialize valid field elements.
///
/// Thus, if the underlying data consists of valid field elements, it might make more sense
/// to deserialize them into field elements and then hash them using
/// [hash_elements()](Rp64_256::hash_elements) function rather then hashing the serialized bytes
/// using [hash()](Rp64_256::hash) function.
pub struct Rp64_256();

impl Hasher for Rp64_256 {
    type Digest = ElementDigest;

    fn hash(bytes: &[u8]) -> Self::Digest {
        // compute the number of elements required to represent the string; we will be processing
        // the string in 7-byte chunks, thus the number of elements will be equal to the number
        // of such chunks (including a potential partial chunk at the end).
        let num_elements = if bytes.len() % 7 == 0 {
            bytes.len() / 7
        } else {
            bytes.len() / 7 + 1
        };

        // initialize state to all zeros, except for the first element of the capacity part, which
        // is set to the number of elements to be hashed. this is done so that adding zero elements
        // at the end of the list always results in a different hash.
        let mut state = [BaseElement::ZERO; STATE_WIDTH];
        state[CAPACITY_RANGE.start] = BaseElement::new(num_elements as u64);

        // break the string into 7-byte chunks, convert each chunk into a field element, and
        // absorb the element into the rate portion of the state. we use 7-byte chunks because
        // every 7-byte chunk is guaranteed to map to some field element.
        let mut i = 0;
        let mut buf = [0_u8; 8];
        for chunk in bytes.chunks(7) {
            if i < num_elements - 1 {
                buf[..7].copy_from_slice(chunk);
            } else {
                // if we are dealing with the last chunk, it may be smaller than 7 bytes long, so
                // we need to handle it slightly differently. we also append a byte with value 1
                // to the end of the string; this pads the string in such a way that adding
                // trailing zeros results in different hash
                let chunk_len = chunk.len();
                buf = [0_u8; 8];
                buf[..chunk_len].copy_from_slice(chunk);
                buf[chunk_len] = 1;
            }

            // convert the bytes into a field element and absorb it into the rate portion of the
            // state; if the rate is filled up, apply the Rescue permutation and start absorbing
            // again from zero index.
            state[RATE_RANGE.start + i] += BaseElement::new(u64::from_le_bytes(buf));
            i += 1;
            if i % RATE_WIDTH == 0 {
                Self::apply_permutation(&mut state);
                i = 0;
            }
        }

        // if we absorbed some elements but didn't apply a permutation to them (would happen when
        // the number of elements is not a multiple of RATE_WIDTH), apply the Rescue permutation.
        // we don't need to apply any extra padding because we injected total number of elements
        // in the input list into the capacity portion of the state during initialization.
        if i > 0 {
            Self::apply_permutation(&mut state);
        }

        // return the first 4 elements of the state as hash result
        ElementDigest::new(state[DIGEST_RANGE].try_into().unwrap())
    }

    fn merge(values: &[Self::Digest; 2]) -> Self::Digest {
        // initialize the state by copying the digest elements into the rate portion of the state
        // (8 total elements), and set the first capacity element to 8 (the number of elements to
        // be hashed).
        let mut state = [BaseElement::ZERO; STATE_WIDTH];
        state[RATE_RANGE].copy_from_slice(Self::Digest::digests_as_elements(values));
        state[CAPACITY_RANGE.start] = BaseElement::new(RATE_WIDTH as u64);

        // apply the Rescue permutation and return the first four elements of the state
        Self::apply_permutation(&mut state);
        ElementDigest::new(state[DIGEST_RANGE].try_into().unwrap())
    }

    fn merge_with_int(seed: Self::Digest, value: u64) -> Self::Digest {
        // initialize the state as follows:
        // - seed is copied into the first 4 elements of the rate portion of the state.
        // - if the value fits into a single field element, copy it into the fifth rate element
        //   and set the first capacity element to 5 (the number of elements to be hashed).
        // - if the value doesn't fit into a single field element, split it into two field
        //   elements, copy them into rate elements 5 and 6, and set the first capacity element
        //   to 6.
        let mut state = [BaseElement::ZERO; STATE_WIDTH];
        state[INPUT1_RANGE].copy_from_slice(seed.as_elements());
        state[INPUT2_RANGE.start] = BaseElement::new(value);
        if value < BaseElement::MODULUS {
            state[CAPACITY_RANGE.start] = BaseElement::new(DIGEST_SIZE as u64 + 1);
        } else {
            state[INPUT2_RANGE.start + 1] = BaseElement::new(value / BaseElement::MODULUS);
            state[CAPACITY_RANGE.start] = BaseElement::new(DIGEST_SIZE as u64 + 2);
        }

        // apply the Rescue permutation and return the first four elements of the state
        Self::apply_permutation(&mut state);
        ElementDigest::new(state[DIGEST_RANGE].try_into().unwrap())
    }
}

impl ElementHasher for Rp64_256 {
    type BaseField = BaseElement;

    fn hash_elements<E: FieldElement<BaseField = Self::BaseField>>(elements: &[E]) -> Self::Digest {
        // convert the elements into a list of base field elements
        let elements = E::as_base_elements(elements);

        // initialize state to all zeros, except for the last element of the capacity part, which
        // is set to the number of elements to be hashed. this is done so that adding zero elements
        // at the end of the list always results in a different hash.
        let mut state = [BaseElement::ZERO; STATE_WIDTH];
        state[CAPACITY_RANGE.start] = BaseElement::new(elements.len() as u64);

        // absorb elements into the state one by one until the rate portion of the state is filled
        // up; then apply the Rescue permutation and start absorbing again; repeat until all
        // elements have been absorbed
        let mut i = 0;
        for &element in elements.iter() {
            state[RATE_RANGE.start + i] += element;
            i += 1;
            if i % RATE_WIDTH == 0 {
                Self::apply_permutation(&mut state);
                i = 0;
            }
        }

        // if we absorbed some elements but didn't apply a permutation to them (would happen when
        // the number of elements is not a multiple of RATE_WIDTH), apply the Rescue permutation.
        // we don't need to apply any extra padding because we injected total number of elements
        // in the input list into the capacity portion of the state during initialization.
        if i > 0 {
            Self::apply_permutation(&mut state);
        }

        // return the first 4 elements of the state as hash result
        ElementDigest::new(state[DIGEST_RANGE].try_into().unwrap())
    }
}

// HASH FUNCTION IMPLEMENTATION
// ================================================================================================

impl Rp64_256 {
    // CONSTANTS
    // --------------------------------------------------------------------------------------------

    /// The number of rounds is set to 7 to target 128-bit security level with 40% security margin.
    pub const NUM_ROUNDS: usize = NUM_ROUNDS;

    /// Sponge state is set to 12 field elements or 768 bytes; 8 elements are reserved for rate and
    /// the remaining 4 elements are reserved for capacity.
    pub const STATE_WIDTH: usize = STATE_WIDTH;

    /// The rate portion of the state is located in elements 4 through 11 (inclusive).
    pub const RATE_RANGE: Range<usize> = RATE_RANGE;

    /// The capacity portion of the state is located in elements 0, 1, 2, and 3.
    pub const CAPACITY_RANGE: Range<usize> = CAPACITY_RANGE;

    /// The output of the hash function can be read from state elements 4, 5, 6, and 7.
    pub const DIGEST_RANGE: Range<usize> = DIGEST_RANGE;

<<<<<<< HEAD
=======
    /// MDS matrix used for computing the linear layer in a Rescue Prime round.
    pub const MDS: [[BaseElement; STATE_WIDTH]; STATE_WIDTH] = MDS;

    /// Inverse of the MDS matrix.
    pub const INV_MDS: [[BaseElement; STATE_WIDTH]; STATE_WIDTH] = INV_MDS;

>>>>>>> cf3e5574
    /// Round constants added to the hasher state in the first half of the Rescue Prime round.
    pub const ARK1: [[BaseElement; STATE_WIDTH]; NUM_ROUNDS] = ARK1;

    /// Round constants added to the hasher state in the second half of the Rescue Prime round.
    pub const ARK2: [[BaseElement; STATE_WIDTH]; NUM_ROUNDS] = ARK2;

    // RESCUE PERMUTATION
    // --------------------------------------------------------------------------------------------

    /// Applies Rescue-XLIX permutation to the provided state.
    pub fn apply_permutation(state: &mut [BaseElement; STATE_WIDTH]) {
        // implementation is based on algorithm 3 from <https://eprint.iacr.org/2020/1143.pdf>
        // apply round function 7 times; this provides 128-bit security with 40% security margin
        for i in 0..NUM_ROUNDS {
            Self::apply_round(state, i);
        }
    }

    /// Rescue-XLIX round function.
    #[inline(always)]
    pub fn apply_round(state: &mut [BaseElement; STATE_WIDTH], round: usize) {
        // apply first half of Rescue round
        Self::apply_sbox(state);
        Self::apply_mds(state);
        Self::add_constants(state, &ARK1[round]);

        // apply second half of Rescue round
        Self::apply_inv_sbox(state);
        Self::apply_mds(state);
        Self::add_constants(state, &ARK2[round]);
    }

    // HELPER FUNCTIONS
    // --------------------------------------------------------------------------------------------

    #[inline(always)]
    fn apply_mds(state: &mut [BaseElement; STATE_WIDTH]) {
        let mut result = [BaseElement::ZERO; STATE_WIDTH];

        // Using the linearity of the operations we can split the state into a low||high decomposition
        // and operate on each with no overflow and then combine/reduce the result to a field element.
        let mut state_l = [0u64; STATE_WIDTH];
        let mut state_h = [0u64; STATE_WIDTH];

        for r in 0..STATE_WIDTH {
            let s = state[r].inner();
            state_h[r] = s >> 32;
            state_l[r] = (s as u32) as u64;
        }

        let state_h = mds_multiply_freq(state_h);
        let state_l = mds_multiply_freq(state_l);

        for r in 0..STATE_WIDTH {
            let s = state_l[r] as u128 + ((state_h[r] as u128) << 32);
            let s_hi = (s >> 64) as u64;
            let s_lo = s as u64;
            let z = (s_hi << 32) - s_hi;
            let (res, over) = s_lo.overflowing_add(z);

            result[r] =
                BaseElement::from_mont(res.wrapping_add(0u32.wrapping_sub(over as u32) as u64));
        }
        *state = result;
    }

    #[inline(always)]
    fn add_constants(state: &mut [BaseElement; STATE_WIDTH], ark: &[BaseElement; STATE_WIDTH]) {
        state.iter_mut().zip(ark).for_each(|(s, &k)| *s += k);
    }

    #[inline(always)]
    fn apply_sbox(state: &mut [BaseElement; STATE_WIDTH]) {
        state[0] = Self::pow_7(state[0]);
        state[1] = Self::pow_7(state[1]);
        state[2] = Self::pow_7(state[2]);
        state[3] = Self::pow_7(state[3]);
        state[4] = Self::pow_7(state[4]);
        state[5] = Self::pow_7(state[5]);
        state[6] = Self::pow_7(state[6]);
        state[7] = Self::pow_7(state[7]);
        state[8] = Self::pow_7(state[8]);
        state[9] = Self::pow_7(state[9]);
        state[10] = Self::pow_7(state[10]);
        state[11] = Self::pow_7(state[11]);
    }

    #[inline(always)]
    fn pow_7(x: BaseElement) -> BaseElement {
        let x2 = x.square();
        let x4 = x2.square();
        let x3 = x * x2;
        x3 * x4
    }

    #[inline(always)]
    fn apply_inv_sbox(state: &mut [BaseElement; STATE_WIDTH]) {
        // compute base^10540996611094048183 using 72 multiplications per array element
        // 10540996611094048183 = b1001001001001001001001001001000110110110110110110110110110110111

        // compute base^10
        let mut t1 = *state;
        t1.iter_mut().for_each(|t| *t = t.square());

        // compute base^100
        let mut t2 = t1;
        t2.iter_mut().for_each(|t| *t = t.square());

        // compute base^100100
        let t3 = exp_acc::<BaseElement, STATE_WIDTH, 3>(t2, t2);

        // compute base^100100100100
        let t4 = exp_acc::<BaseElement, STATE_WIDTH, 6>(t3, t3);

        // compute base^100100100100100100100100
        let t5 = exp_acc::<BaseElement, STATE_WIDTH, 12>(t4, t4);

        // compute base^100100100100100100100100100100
        let t6 = exp_acc::<BaseElement, STATE_WIDTH, 6>(t5, t3);

        // compute base^1001001001001001001001001001000100100100100100100100100100100
        let t7 = exp_acc::<BaseElement, STATE_WIDTH, 31>(t6, t6);

        // compute base^1001001001001001001001001001000110110110110110110110110110110111
        for (i, s) in state.iter_mut().enumerate() {
            let a = (t7[i].square() * t6[i]).square().square();
            let b = t1[i] * t2[i] * *s;
            *s = a * b;
        }
    }
}

// MDS
// ================================================================================================
/// Rescue MDS matrix
const MDS: [[BaseElement; STATE_WIDTH]; STATE_WIDTH] = [
    [
        BaseElement::new(17),
        BaseElement::new(15),
        BaseElement::new(41),
        BaseElement::new(16),
        BaseElement::new(2),
        BaseElement::new(28),
        BaseElement::new(13),
        BaseElement::new(13),
        BaseElement::new(39),
        BaseElement::new(18),
        BaseElement::new(34),
        BaseElement::new(20),
    ],
    [
        BaseElement::new(20),
        BaseElement::new(17),
        BaseElement::new(15),
        BaseElement::new(41),
        BaseElement::new(16),
        BaseElement::new(2),
        BaseElement::new(28),
        BaseElement::new(13),
        BaseElement::new(13),
        BaseElement::new(39),
        BaseElement::new(18),
        BaseElement::new(34),
    ],
    [
        BaseElement::new(34),
        BaseElement::new(20),
        BaseElement::new(17),
        BaseElement::new(15),
        BaseElement::new(41),
        BaseElement::new(16),
        BaseElement::new(2),
        BaseElement::new(28),
        BaseElement::new(13),
        BaseElement::new(13),
        BaseElement::new(39),
        BaseElement::new(18),
    ],
    [
        BaseElement::new(18),
        BaseElement::new(34),
        BaseElement::new(20),
        BaseElement::new(17),
        BaseElement::new(15),
        BaseElement::new(41),
        BaseElement::new(16),
        BaseElement::new(2),
        BaseElement::new(28),
        BaseElement::new(13),
        BaseElement::new(13),
        BaseElement::new(39),
    ],
    [
        BaseElement::new(39),
        BaseElement::new(18),
        BaseElement::new(34),
        BaseElement::new(20),
        BaseElement::new(17),
        BaseElement::new(15),
        BaseElement::new(41),
        BaseElement::new(16),
        BaseElement::new(2),
        BaseElement::new(28),
        BaseElement::new(13),
        BaseElement::new(13),
    ],
    [
        BaseElement::new(13),
        BaseElement::new(39),
        BaseElement::new(18),
        BaseElement::new(34),
        BaseElement::new(20),
        BaseElement::new(17),
        BaseElement::new(15),
        BaseElement::new(41),
        BaseElement::new(16),
        BaseElement::new(2),
        BaseElement::new(28),
        BaseElement::new(13),
    ],
    [
        BaseElement::new(13),
        BaseElement::new(13),
        BaseElement::new(39),
        BaseElement::new(18),
        BaseElement::new(34),
        BaseElement::new(20),
        BaseElement::new(17),
        BaseElement::new(15),
        BaseElement::new(41),
        BaseElement::new(16),
        BaseElement::new(2),
        BaseElement::new(28),
    ],
    [
        BaseElement::new(28),
        BaseElement::new(13),
        BaseElement::new(13),
        BaseElement::new(39),
        BaseElement::new(18),
        BaseElement::new(34),
        BaseElement::new(20),
        BaseElement::new(17),
        BaseElement::new(15),
        BaseElement::new(41),
        BaseElement::new(16),
        BaseElement::new(2),
    ],
    [
        BaseElement::new(2),
        BaseElement::new(28),
        BaseElement::new(13),
        BaseElement::new(13),
        BaseElement::new(39),
        BaseElement::new(18),
        BaseElement::new(34),
        BaseElement::new(20),
        BaseElement::new(17),
        BaseElement::new(15),
        BaseElement::new(41),
        BaseElement::new(16),
    ],
    [
        BaseElement::new(16),
        BaseElement::new(2),
        BaseElement::new(28),
        BaseElement::new(13),
        BaseElement::new(13),
        BaseElement::new(39),
        BaseElement::new(18),
        BaseElement::new(34),
        BaseElement::new(20),
        BaseElement::new(17),
        BaseElement::new(15),
        BaseElement::new(41),
    ],
    [
        BaseElement::new(41),
        BaseElement::new(16),
        BaseElement::new(2),
        BaseElement::new(28),
        BaseElement::new(13),
        BaseElement::new(13),
        BaseElement::new(39),
        BaseElement::new(18),
        BaseElement::new(34),
        BaseElement::new(20),
        BaseElement::new(17),
        BaseElement::new(15),
    ],
    [
        BaseElement::new(15),
        BaseElement::new(41),
        BaseElement::new(16),
        BaseElement::new(2),
        BaseElement::new(28),
        BaseElement::new(13),
        BaseElement::new(13),
        BaseElement::new(39),
        BaseElement::new(18),
        BaseElement::new(34),
        BaseElement::new(20),
        BaseElement::new(17),
    ],
];

/// Rescue Inverse MDS matrix
const INV_MDS: [[BaseElement; STATE_WIDTH]; STATE_WIDTH] = [
    [
        BaseElement::new(8386575955297330374),
        BaseElement::new(12243788021200855645),
        BaseElement::new(128690909467520215),
        BaseElement::new(3710019852814837202),
        BaseElement::new(12036999583539127392),
        BaseElement::new(4984521098135580022),
        BaseElement::new(9864392587504233340),
        BaseElement::new(1385581819355263477),
        BaseElement::new(7471478974207765647),
        BaseElement::new(15004557337233918446),
        BaseElement::new(11010945932670469968),
        BaseElement::new(5934110681624869157),
    ],
    [
        BaseElement::new(5934110681624869157),
        BaseElement::new(8386575955297330374),
        BaseElement::new(12243788021200855645),
        BaseElement::new(128690909467520215),
        BaseElement::new(3710019852814837202),
        BaseElement::new(12036999583539127392),
        BaseElement::new(4984521098135580022),
        BaseElement::new(9864392587504233340),
        BaseElement::new(1385581819355263477),
        BaseElement::new(7471478974207765647),
        BaseElement::new(15004557337233918446),
        BaseElement::new(11010945932670469968),
    ],
    [
        BaseElement::new(11010945932670469968),
        BaseElement::new(5934110681624869157),
        BaseElement::new(8386575955297330374),
        BaseElement::new(12243788021200855645),
        BaseElement::new(128690909467520215),
        BaseElement::new(3710019852814837202),
        BaseElement::new(12036999583539127392),
        BaseElement::new(4984521098135580022),
        BaseElement::new(9864392587504233340),
        BaseElement::new(1385581819355263477),
        BaseElement::new(7471478974207765647),
        BaseElement::new(15004557337233918446),
    ],
    [
        BaseElement::new(15004557337233918446),
        BaseElement::new(11010945932670469968),
        BaseElement::new(5934110681624869157),
        BaseElement::new(8386575955297330374),
        BaseElement::new(12243788021200855645),
        BaseElement::new(128690909467520215),
        BaseElement::new(3710019852814837202),
        BaseElement::new(12036999583539127392),
        BaseElement::new(4984521098135580022),
        BaseElement::new(9864392587504233340),
        BaseElement::new(1385581819355263477),
        BaseElement::new(7471478974207765647),
    ],
    [
        BaseElement::new(7471478974207765647),
        BaseElement::new(15004557337233918446),
        BaseElement::new(11010945932670469968),
        BaseElement::new(5934110681624869157),
        BaseElement::new(8386575955297330374),
        BaseElement::new(12243788021200855645),
        BaseElement::new(128690909467520215),
        BaseElement::new(3710019852814837202),
        BaseElement::new(12036999583539127392),
        BaseElement::new(4984521098135580022),
        BaseElement::new(9864392587504233340),
        BaseElement::new(1385581819355263477),
    ],
    [
        BaseElement::new(1385581819355263477),
        BaseElement::new(7471478974207765647),
        BaseElement::new(15004557337233918446),
        BaseElement::new(11010945932670469968),
        BaseElement::new(5934110681624869157),
        BaseElement::new(8386575955297330374),
        BaseElement::new(12243788021200855645),
        BaseElement::new(128690909467520215),
        BaseElement::new(3710019852814837202),
        BaseElement::new(12036999583539127392),
        BaseElement::new(4984521098135580022),
        BaseElement::new(9864392587504233340),
    ],
    [
        BaseElement::new(9864392587504233340),
        BaseElement::new(1385581819355263477),
        BaseElement::new(7471478974207765647),
        BaseElement::new(15004557337233918446),
        BaseElement::new(11010945932670469968),
        BaseElement::new(5934110681624869157),
        BaseElement::new(8386575955297330374),
        BaseElement::new(12243788021200855645),
        BaseElement::new(128690909467520215),
        BaseElement::new(3710019852814837202),
        BaseElement::new(12036999583539127392),
        BaseElement::new(4984521098135580022),
    ],
    [
        BaseElement::new(4984521098135580022),
        BaseElement::new(9864392587504233340),
        BaseElement::new(1385581819355263477),
        BaseElement::new(7471478974207765647),
        BaseElement::new(15004557337233918446),
        BaseElement::new(11010945932670469968),
        BaseElement::new(5934110681624869157),
        BaseElement::new(8386575955297330374),
        BaseElement::new(12243788021200855645),
        BaseElement::new(128690909467520215),
        BaseElement::new(3710019852814837202),
        BaseElement::new(12036999583539127392),
    ],
    [
        BaseElement::new(12036999583539127392),
        BaseElement::new(4984521098135580022),
        BaseElement::new(9864392587504233340),
        BaseElement::new(1385581819355263477),
        BaseElement::new(7471478974207765647),
        BaseElement::new(15004557337233918446),
        BaseElement::new(11010945932670469968),
        BaseElement::new(5934110681624869157),
        BaseElement::new(8386575955297330374),
        BaseElement::new(12243788021200855645),
        BaseElement::new(128690909467520215),
        BaseElement::new(3710019852814837202),
    ],
    [
        BaseElement::new(3710019852814837202),
        BaseElement::new(12036999583539127392),
        BaseElement::new(4984521098135580022),
        BaseElement::new(9864392587504233340),
        BaseElement::new(1385581819355263477),
        BaseElement::new(7471478974207765647),
        BaseElement::new(15004557337233918446),
        BaseElement::new(11010945932670469968),
        BaseElement::new(5934110681624869157),
        BaseElement::new(8386575955297330374),
        BaseElement::new(12243788021200855645),
        BaseElement::new(128690909467520215),
    ],
    [
        BaseElement::new(128690909467520215),
        BaseElement::new(3710019852814837202),
        BaseElement::new(12036999583539127392),
        BaseElement::new(4984521098135580022),
        BaseElement::new(9864392587504233340),
        BaseElement::new(1385581819355263477),
        BaseElement::new(7471478974207765647),
        BaseElement::new(15004557337233918446),
        BaseElement::new(11010945932670469968),
        BaseElement::new(5934110681624869157),
        BaseElement::new(8386575955297330374),
        BaseElement::new(12243788021200855645),
    ],
    [
        BaseElement::new(12243788021200855645),
        BaseElement::new(128690909467520215),
        BaseElement::new(3710019852814837202),
        BaseElement::new(12036999583539127392),
        BaseElement::new(4984521098135580022),
        BaseElement::new(9864392587504233340),
        BaseElement::new(1385581819355263477),
        BaseElement::new(7471478974207765647),
        BaseElement::new(15004557337233918446),
        BaseElement::new(11010945932670469968),
        BaseElement::new(5934110681624869157),
        BaseElement::new(8386575955297330374),
    ],
];

/// Rescue Inverse MDS matrix
/// Computed using algorithm 4 from <https://eprint.iacr.org/2020/1143.pdf> and then
/// inverting the resulting matrix.
const INV_MDS: [[BaseElement; STATE_WIDTH]; STATE_WIDTH] = [
    [
        BaseElement::new(1025714968950054217),
        BaseElement::new(2820417286206414279),
        BaseElement::new(4993698564949207576),
        BaseElement::new(12970218763715480197),
        BaseElement::new(15096702659601816313),
        BaseElement::new(5737881372597660297),
        BaseElement::new(13327263231927089804),
        BaseElement::new(4564252978131632277),
        BaseElement::new(16119054824480892382),
        BaseElement::new(6613927186172915989),
        BaseElement::new(6454498710731601655),
        BaseElement::new(2510089799608156620),
    ],
    [
        BaseElement::new(14311337779007263575),
        BaseElement::new(10306799626523962951),
        BaseElement::new(7776331823117795156),
        BaseElement::new(4922212921326569206),
        BaseElement::new(8669179866856828412),
        BaseElement::new(936244772485171410),
        BaseElement::new(4077406078785759791),
        BaseElement::new(2938383611938168107),
        BaseElement::new(16650590241171797614),
        BaseElement::new(16578411244849432284),
        BaseElement::new(17600191004694808340),
        BaseElement::new(5913375445729949081),
    ],
    [
        BaseElement::new(13640353831792923980),
        BaseElement::new(1583879644687006251),
        BaseElement::new(17678309436940389401),
        BaseElement::new(6793918274289159258),
        BaseElement::new(3594897835134355282),
        BaseElement::new(2158539885379341689),
        BaseElement::new(12473871986506720374),
        BaseElement::new(14874332242561185932),
        BaseElement::new(16402478875851979683),
        BaseElement::new(9893468322166516227),
        BaseElement::new(8142413325661539529),
        BaseElement::new(3444000755516388321),
    ],
    [
        BaseElement::new(14009777257506018221),
        BaseElement::new(18218829733847178457),
        BaseElement::new(11151899210182873569),
        BaseElement::new(14653120475631972171),
        BaseElement::new(9591156713922565586),
        BaseElement::new(16622517275046324812),
        BaseElement::new(3958136700677573712),
        BaseElement::new(2193274161734965529),
        BaseElement::new(15125079516929063010),
        BaseElement::new(3648852869044193741),
        BaseElement::new(4405494440143722315),
        BaseElement::new(15549070131235639125),
    ],
    [
        BaseElement::new(14324333194410783741),
        BaseElement::new(12565645879378458115),
        BaseElement::new(4028590290335558535),
        BaseElement::new(17936155181893467294),
        BaseElement::new(1833939650657097992),
        BaseElement::new(14310984655970610026),
        BaseElement::new(4701042357351086687),
        BaseElement::new(1226379890265418475),
        BaseElement::new(2550212856624409740),
        BaseElement::new(5670703442709406167),
        BaseElement::new(3281485106506301394),
        BaseElement::new(9804247840970323440),
    ],
    [
        BaseElement::new(7778523590474814059),
        BaseElement::new(7154630063229321501),
        BaseElement::new(17790326505487126055),
        BaseElement::new(3160574440608126866),
        BaseElement::new(7292349907185131376),
        BaseElement::new(1916491575080831825),
        BaseElement::new(11523142515674812675),
        BaseElement::new(2162357063341827157),
        BaseElement::new(6650415936886875699),
        BaseElement::new(11522955632464608509),
        BaseElement::new(16740856792338897018),
        BaseElement::new(16987840393715133187),
    ],
    [
        BaseElement::new(14499296811525152023),
        BaseElement::new(118549270069446537),
        BaseElement::new(3041471724857448013),
        BaseElement::new(3827228106225598612),
        BaseElement::new(2081369067662751050),
        BaseElement::new(15406142490454329462),
        BaseElement::new(8943531526276617760),
        BaseElement::new(3545513411057560337),
        BaseElement::new(11433277564645295966),
        BaseElement::new(9558995950666358829),
        BaseElement::new(7443251815414752292),
        BaseElement::new(12335092608217610725),
    ],
    [
        BaseElement::new(184304165023253232),
        BaseElement::new(11596940249585433199),
        BaseElement::new(18170668175083122019),
        BaseElement::new(8318891703682569182),
        BaseElement::new(4387895409295967519),
        BaseElement::new(14599228871586336059),
        BaseElement::new(2861651216488619239),
        BaseElement::new(567601091253927304),
        BaseElement::new(10135289435539766316),
        BaseElement::new(14905738261734377063),
        BaseElement::new(3345637344934149303),
        BaseElement::new(3159874422865401171),
    ],
    [
        BaseElement::new(1134458872778032479),
        BaseElement::new(4102035717681749376),
        BaseElement::new(14030271225872148070),
        BaseElement::new(10312336662487337312),
        BaseElement::new(12938229830489392977),
        BaseElement::new(17758804398255988457),
        BaseElement::new(15482323580054918356),
        BaseElement::new(1010277923244261213),
        BaseElement::new(12904552397519353856),
        BaseElement::new(5073478003078459047),
        BaseElement::new(11514678194579805863),
        BaseElement::new(4419017610446058921),
    ],
    [
        BaseElement::new(2916054498252226520),
        BaseElement::new(9880379926449218161),
        BaseElement::new(15314650755395914465),
        BaseElement::new(8335514387550394159),
        BaseElement::new(8955267746483690029),
        BaseElement::new(16353914237438359160),
        BaseElement::new(4173425891602463552),
        BaseElement::new(14892581052359168234),
        BaseElement::new(17561678290843148035),
        BaseElement::new(7292975356887551984),
        BaseElement::new(18039512759118984712),
        BaseElement::new(5411253583520971237),
    ],
    [
        BaseElement::new(9848042270158364544),
        BaseElement::new(809689769037458603),
        BaseElement::new(5884047526712050760),
        BaseElement::new(12956871945669043745),
        BaseElement::new(14265127496637532237),
        BaseElement::new(6211568220597222123),
        BaseElement::new(678544061771515015),
        BaseElement::new(16295989318674734123),
        BaseElement::new(11782767968925152203),
        BaseElement::new(1359397660819991739),
        BaseElement::new(16148400912425385689),
        BaseElement::new(14440017265059055146),
    ],
    [
        BaseElement::new(1634272668217219807),
        BaseElement::new(16290589064070324125),
        BaseElement::new(5311838222680798126),
        BaseElement::new(15044064140936894715),
        BaseElement::new(15775025788428030421),
        BaseElement::new(12586374713559327349),
        BaseElement::new(8118943473454062014),
        BaseElement::new(13223746794660766349),
        BaseElement::new(13059674280609257192),
        BaseElement::new(16605443174349648289),
        BaseElement::new(13586971219878687822),
        BaseElement::new(16337009014471658360),
    ],
];

// ROUND CONSTANTS
// ================================================================================================

/// Rescue round constants;
/// computed using algorithm 5 from <https://eprint.iacr.org/2020/1143.pdf>
///
/// The constants are broken up into two arrays ARK1 and ARK2; ARK1 contains the constants for the
/// first half of Rescue round, and ARK2 contains constants for the second half of Rescue round.
const ARK1: [[BaseElement; STATE_WIDTH]; NUM_ROUNDS] = [
    [
        BaseElement::new(13917550007135091859),
        BaseElement::new(16002276252647722320),
        BaseElement::new(4729924423368391595),
        BaseElement::new(10059693067827680263),
        BaseElement::new(9804807372516189948),
        BaseElement::new(15666751576116384237),
        BaseElement::new(10150587679474953119),
        BaseElement::new(13627942357577414247),
        BaseElement::new(2323786301545403792),
        BaseElement::new(615170742765998613),
        BaseElement::new(8870655212817778103),
        BaseElement::new(10534167191270683080),
    ],
    [
        BaseElement::new(14572151513649018290),
        BaseElement::new(9445470642301863087),
        BaseElement::new(6565801926598404534),
        BaseElement::new(12667566692985038975),
        BaseElement::new(7193782419267459720),
        BaseElement::new(11874811971940314298),
        BaseElement::new(17906868010477466257),
        BaseElement::new(1237247437760523561),
        BaseElement::new(6829882458376718831),
        BaseElement::new(2140011966759485221),
        BaseElement::new(1624379354686052121),
        BaseElement::new(50954653459374206),
    ],
    [
        BaseElement::new(16288075653722020941),
        BaseElement::new(13294924199301620952),
        BaseElement::new(13370596140726871456),
        BaseElement::new(611533288599636281),
        BaseElement::new(12865221627554828747),
        BaseElement::new(12269498015480242943),
        BaseElement::new(8230863118714645896),
        BaseElement::new(13466591048726906480),
        BaseElement::new(10176988631229240256),
        BaseElement::new(14951460136371189405),
        BaseElement::new(5882405912332577353),
        BaseElement::new(18125144098115032453),
    ],
    [
        BaseElement::new(6076976409066920174),
        BaseElement::new(7466617867456719866),
        BaseElement::new(5509452692963105675),
        BaseElement::new(14692460717212261752),
        BaseElement::new(12980373618703329746),
        BaseElement::new(1361187191725412610),
        BaseElement::new(6093955025012408881),
        BaseElement::new(5110883082899748359),
        BaseElement::new(8578179704817414083),
        BaseElement::new(9311749071195681469),
        BaseElement::new(16965242536774914613),
        BaseElement::new(5747454353875601040),
    ],
    [
        BaseElement::new(13684212076160345083),
        BaseElement::new(19445754899749561),
        BaseElement::new(16618768069125744845),
        BaseElement::new(278225951958825090),
        BaseElement::new(4997246680116830377),
        BaseElement::new(782614868534172852),
        BaseElement::new(16423767594935000044),
        BaseElement::new(9990984633405879434),
        BaseElement::new(16757120847103156641),
        BaseElement::new(2103861168279461168),
        BaseElement::new(16018697163142305052),
        BaseElement::new(6479823382130993799),
    ],
    [
        BaseElement::new(13957683526597936825),
        BaseElement::new(9702819874074407511),
        BaseElement::new(18357323897135139931),
        BaseElement::new(3029452444431245019),
        BaseElement::new(1809322684009991117),
        BaseElement::new(12459356450895788575),
        BaseElement::new(11985094908667810946),
        BaseElement::new(12868806590346066108),
        BaseElement::new(7872185587893926881),
        BaseElement::new(10694372443883124306),
        BaseElement::new(8644995046789277522),
        BaseElement::new(1422920069067375692),
    ],
    [
        BaseElement::new(17619517835351328008),
        BaseElement::new(6173683530634627901),
        BaseElement::new(15061027706054897896),
        BaseElement::new(4503753322633415655),
        BaseElement::new(11538516425871008333),
        BaseElement::new(12777459872202073891),
        BaseElement::new(17842814708228807409),
        BaseElement::new(13441695826912633916),
        BaseElement::new(5950710620243434509),
        BaseElement::new(17040450522225825296),
        BaseElement::new(8787650312632423701),
        BaseElement::new(7431110942091427450),
    ],
];

const ARK2: [[BaseElement; STATE_WIDTH]; NUM_ROUNDS] = [
    [
        BaseElement::new(7989257206380839449),
        BaseElement::new(8639509123020237648),
        BaseElement::new(6488561830509603695),
        BaseElement::new(5519169995467998761),
        BaseElement::new(2972173318556248829),
        BaseElement::new(14899875358187389787),
        BaseElement::new(14160104549881494022),
        BaseElement::new(5969738169680657501),
        BaseElement::new(5116050734813646528),
        BaseElement::new(12120002089437618419),
        BaseElement::new(17404470791907152876),
        BaseElement::new(2718166276419445724),
    ],
    [
        BaseElement::new(2485377440770793394),
        BaseElement::new(14358936485713564605),
        BaseElement::new(3327012975585973824),
        BaseElement::new(6001912612374303716),
        BaseElement::new(17419159457659073951),
        BaseElement::new(11810720562576658327),
        BaseElement::new(14802512641816370470),
        BaseElement::new(751963320628219432),
        BaseElement::new(9410455736958787393),
        BaseElement::new(16405548341306967018),
        BaseElement::new(6867376949398252373),
        BaseElement::new(13982182448213113532),
    ],
    [
        BaseElement::new(10436926105997283389),
        BaseElement::new(13237521312283579132),
        BaseElement::new(668335841375552722),
        BaseElement::new(2385521647573044240),
        BaseElement::new(3874694023045931809),
        BaseElement::new(12952434030222726182),
        BaseElement::new(1972984540857058687),
        BaseElement::new(14000313505684510403),
        BaseElement::new(976377933822676506),
        BaseElement::new(8407002393718726702),
        BaseElement::new(338785660775650958),
        BaseElement::new(4208211193539481671),
    ],
    [
        BaseElement::new(2284392243703840734),
        BaseElement::new(4500504737691218932),
        BaseElement::new(3976085877224857941),
        BaseElement::new(2603294837319327956),
        BaseElement::new(5760259105023371034),
        BaseElement::new(2911579958858769248),
        BaseElement::new(18415938932239013434),
        BaseElement::new(7063156700464743997),
        BaseElement::new(16626114991069403630),
        BaseElement::new(163485390956217960),
        BaseElement::new(11596043559919659130),
        BaseElement::new(2976841507452846995),
    ],
    [
        BaseElement::new(15090073748392700862),
        BaseElement::new(3496786927732034743),
        BaseElement::new(8646735362535504000),
        BaseElement::new(2460088694130347125),
        BaseElement::new(3944675034557577794),
        BaseElement::new(14781700518249159275),
        BaseElement::new(2857749437648203959),
        BaseElement::new(8505429584078195973),
        BaseElement::new(18008150643764164736),
        BaseElement::new(720176627102578275),
        BaseElement::new(7038653538629322181),
        BaseElement::new(8849746187975356582),
    ],
    [
        BaseElement::new(17427790390280348710),
        BaseElement::new(1159544160012040055),
        BaseElement::new(17946663256456930598),
        BaseElement::new(6338793524502945410),
        BaseElement::new(17715539080731926288),
        BaseElement::new(4208940652334891422),
        BaseElement::new(12386490721239135719),
        BaseElement::new(10010817080957769535),
        BaseElement::new(5566101162185411405),
        BaseElement::new(12520146553271266365),
        BaseElement::new(4972547404153988943),
        BaseElement::new(5597076522138709717),
    ],
    [
        BaseElement::new(18338863478027005376),
        BaseElement::new(115128380230345639),
        BaseElement::new(4427489889653730058),
        BaseElement::new(10890727269603281956),
        BaseElement::new(7094492770210294530),
        BaseElement::new(7345573238864544283),
        BaseElement::new(6834103517673002336),
        BaseElement::new(14002814950696095900),
        BaseElement::new(15939230865809555943),
        BaseElement::new(12717309295554119359),
        BaseElement::new(4130723396860574906),
        BaseElement::new(7706153020203677238),
    ],
];<|MERGE_RESOLUTION|>--- conflicted
+++ resolved
@@ -271,15 +271,12 @@
     /// The output of the hash function can be read from state elements 4, 5, 6, and 7.
     pub const DIGEST_RANGE: Range<usize> = DIGEST_RANGE;
 
-<<<<<<< HEAD
-=======
     /// MDS matrix used for computing the linear layer in a Rescue Prime round.
     pub const MDS: [[BaseElement; STATE_WIDTH]; STATE_WIDTH] = MDS;
 
     /// Inverse of the MDS matrix.
     pub const INV_MDS: [[BaseElement; STATE_WIDTH]; STATE_WIDTH] = INV_MDS;
 
->>>>>>> cf3e5574
     /// Round constants added to the hasher state in the first half of the Rescue Prime round.
     pub const ARK1: [[BaseElement; STATE_WIDTH]; NUM_ROUNDS] = ARK1;
 
@@ -757,7 +754,7 @@
         BaseElement::new(8386575955297330374),
     ],
 ];
-
+/*
 /// Rescue Inverse MDS matrix
 /// Computed using algorithm 4 from <https://eprint.iacr.org/2020/1143.pdf> and then
 /// inverting the resulting matrix.
@@ -931,7 +928,7 @@
         BaseElement::new(16337009014471658360),
     ],
 ];
-
+*/
 // ROUND CONSTANTS
 // ================================================================================================
 
